--- conflicted
+++ resolved
@@ -106,11 +106,7 @@
             # Remove already included stations from unfiltered
             unfiltered = unfiltered.loc[~unfiltered.index.isin(stations.index)]
             # Append to existing DataFrame
-<<<<<<< HEAD
             stations = pd.concat((stations, unfiltered.head(self.max_count - selected)))
-=======
-            stations = stations.append(unfiltered.head(self.max_count - selected))
->>>>>>> 0659aedc
 
         # Score values
         if self.radius:
