"""
Core Class

Meteorological data provided by Meteostat (https://dev.meteostat.net)
under the terms of the Creative Commons Attribution-NonCommercial
4.0 International Public License.

The code is licensed under the MIT license.
"""

import os
import errno
import time
import hashlib
from copy import copy
from multiprocessing.pool import ThreadPool
from urllib.error import HTTPError
import pandas as pd


class Core:
    """
    Base class that provides methods which are used across the package
    """

    # Base URL of the Meteostat bulk data interface
    _endpoint = 'https://bulk.meteostat.net/'

    # Location of the cache directory
    cache_dir = os.path.expanduser(
        '~') + os.sep + '.meteostat' + os.sep + 'cache'

    # Maximum age of a cached file in seconds
    max_age = 24 * 60 * 60

    # Maximum number of threads used for downloading files
    max_threads = 1

<<<<<<< HEAD
    def _get_file_path(self, path=False) -> str:
=======
    def _get_file_path(self, path):
>>>>>>> cc274bdd

        # Get file ID
        file_id = hashlib.md5(path.encode('utf-8')).hexdigest()
        # Return path
        return self.cache_dir + os.sep + self.cache_subdir + os.sep + file_id

<<<<<<< HEAD
        return False

    def _file_in_cache(self, file_path=False) -> bool:
=======
    def _file_in_cache(self, file_path):
>>>>>>> cc274bdd

        # Make sure the cache directory exists
        if not os.path.exists(self.cache_dir + os.sep + self.cache_subdir):
            try:
                os.makedirs(self.cache_dir + os.sep + self.cache_subdir)
            except OSError as creation_error:
                if creation_error.errno == errno.EEXIST:
                    pass
                else:
                    raise Exception('Cannot create cache directory') from creation_error

        # Return the file path if it exists
        if os.path.isfile(file_path) and time.time() - \
                os.path.getmtime(file_path) <= self.max_age:
            return True

        return False

<<<<<<< HEAD
    def _download_file(self, path=None) -> dict:

        if path:

            # Get local file path
            local_path = self._get_file_path(path)

            # Check if file in cache
            if not self._file_in_cache(local_path):

                if path[-6:-3] == 'csv':

                    # Get class name
                    class_name = self.__class__.__name__

                    # Read CSV file from Meteostat endpoint
                    try:
                        df = pd.read_csv(
                            self._endpoint + path,
                            compression='gzip',
                            names=self._columns,
                            dtype=self._types,
                            parse_dates=self._parse_dates)
                    except HTTPError:
                        # Get column names
                        columns = copy(self._columns)
                        # Replace date/hour columns with time column
                        if class_name in ('Hourly', 'Daily'):
                            for col in reversed(self._parse_dates['time']):
                                del columns[col]
                            columns.append('time')
                            columns.append('station')
                        # Create empty DataFrane
                        df = pd.DataFrame(columns=columns)
                        # Set dtype of time column
                        if class_name in ('Hourly', 'Daily'):
                            df = df.astype({'time': 'datetime64'})

                    # Add index and weather station ID
                    if class_name in ('Hourly', 'Daily'):
                        df['station'] = path[-12:-7]
                        df = df.set_index(['station', 'time'])
                    elif class_name == 'Stations':
                        df = df.set_index('id')
=======
    def _download_file(self, path):
>>>>>>> cc274bdd

        # Get local file path
        local_path = self._get_file_path(path)

        # Check if file in cache
        if not self._file_in_cache(local_path):

<<<<<<< HEAD
    def _load(self, paths=None) -> list:
=======
            if path[-6:-3] == 'csv':

                # Get class name
                class_name = self.__class__.__name__

                # Read CSV file from Meteostat endpoint
                try:
                    df = pd.read_csv(
                        self._endpoint + path,
                        compression='gzip',
                        names=self._columns,
                        dtype=self._types,
                        parse_dates=self._parse_dates)
                except HTTPError:
                    # Get column names
                    columns = copy(self._columns)
                    # Replace date/hour columns with time column
                    if class_name in ('Hourly', 'Daily'):
                        for col in reversed(self._parse_dates['time']):
                            del columns[col]
                        columns.append('time')
                        columns.append('station')
                    # Create empty DataFrane
                    df = pd.DataFrame(columns=columns)
                    # Set dtype of time column
                    if class_name in ('Hourly', 'Daily'):
                        df = df.astype({'time': 'datetime64'})
>>>>>>> cc274bdd

                # Add index and weather station ID
                if class_name in ('Hourly', 'Daily'):
                    df['station'] = path[-12:-7]
                    df = df.set_index(['station', 'time'])
                elif class_name == 'Stations':
                    df = df.set_index('id')

            # Save as Parquet
            df.to_parquet(local_path)

        return {
            'path': local_path,
            'origin': path
        }

    def _load(self, paths):

        # Create array of local file paths
        files = []

        # Single-thread processing
        if self.max_threads < 2:

            for path in paths:
                files.append(self._download_file(path))

        # Multi-thread processing
        else:

<<<<<<< HEAD
=======
            try:
                pool = ThreadPool(
                    self.max_threads).imap_unordered(
                    self._download_file, paths)
            except BaseException as pool_error:
                raise Exception('Cannot create ThreadPool') from pool_error

            for file in pool:
                if file:
                    files.append(file)

        # Return list of local file paths
        return files

>>>>>>> cc274bdd
    @classmethod
    def clear_cache(cls, max_age=None) -> None:

        """
        Clear the cache
        """

        try:
            # Set max_age
            if max_age is None:
                max_age = cls.max_age

            # Get current time
            now = time.time()

            # Go through all files
            for file in os.listdir(
                    cls.cache_dir + os.sep + cls.cache_subdir):

                # Get full path
                path = os.path.join(
                    cls.cache_dir + os.sep + cls.cache_subdir, file)

                # Check if file is older than max_age
                if now - \
                        os.path.getmtime(path) > max_age and os.path.isfile(path):
                    # Delete file
                    os.remove(path)

        except BaseException as clear_error:
            raise Exception('Cannot clear cache') from clear_error<|MERGE_RESOLUTION|>--- conflicted
+++ resolved
@@ -36,24 +36,14 @@
     # Maximum number of threads used for downloading files
     max_threads = 1
 
-<<<<<<< HEAD
-    def _get_file_path(self, path=False) -> str:
-=======
-    def _get_file_path(self, path):
->>>>>>> cc274bdd
+    def _get_file_path(self, path) -> str:
 
         # Get file ID
         file_id = hashlib.md5(path.encode('utf-8')).hexdigest()
         # Return path
         return self.cache_dir + os.sep + self.cache_subdir + os.sep + file_id
 
-<<<<<<< HEAD
-        return False
-
-    def _file_in_cache(self, file_path=False) -> bool:
-=======
-    def _file_in_cache(self, file_path):
->>>>>>> cc274bdd
+    def _file_in_cache(self, file_path) -> bool:
 
         # Make sure the cache directory exists
         if not os.path.exists(self.cache_dir + os.sep + self.cache_subdir):
@@ -72,54 +62,7 @@
 
         return False
 
-<<<<<<< HEAD
-    def _download_file(self, path=None) -> dict:
-
-        if path:
-
-            # Get local file path
-            local_path = self._get_file_path(path)
-
-            # Check if file in cache
-            if not self._file_in_cache(local_path):
-
-                if path[-6:-3] == 'csv':
-
-                    # Get class name
-                    class_name = self.__class__.__name__
-
-                    # Read CSV file from Meteostat endpoint
-                    try:
-                        df = pd.read_csv(
-                            self._endpoint + path,
-                            compression='gzip',
-                            names=self._columns,
-                            dtype=self._types,
-                            parse_dates=self._parse_dates)
-                    except HTTPError:
-                        # Get column names
-                        columns = copy(self._columns)
-                        # Replace date/hour columns with time column
-                        if class_name in ('Hourly', 'Daily'):
-                            for col in reversed(self._parse_dates['time']):
-                                del columns[col]
-                            columns.append('time')
-                            columns.append('station')
-                        # Create empty DataFrane
-                        df = pd.DataFrame(columns=columns)
-                        # Set dtype of time column
-                        if class_name in ('Hourly', 'Daily'):
-                            df = df.astype({'time': 'datetime64'})
-
-                    # Add index and weather station ID
-                    if class_name in ('Hourly', 'Daily'):
-                        df['station'] = path[-12:-7]
-                        df = df.set_index(['station', 'time'])
-                    elif class_name == 'Stations':
-                        df = df.set_index('id')
-=======
-    def _download_file(self, path):
->>>>>>> cc274bdd
+    def _download_file(self, path) -> dict:
 
         # Get local file path
         local_path = self._get_file_path(path)
@@ -127,9 +70,6 @@
         # Check if file in cache
         if not self._file_in_cache(local_path):
 
-<<<<<<< HEAD
-    def _load(self, paths=None) -> list:
-=======
             if path[-6:-3] == 'csv':
 
                 # Get class name
@@ -157,7 +97,6 @@
                     # Set dtype of time column
                     if class_name in ('Hourly', 'Daily'):
                         df = df.astype({'time': 'datetime64'})
->>>>>>> cc274bdd
 
                 # Add index and weather station ID
                 if class_name in ('Hourly', 'Daily'):
@@ -174,7 +113,7 @@
             'origin': path
         }
 
-    def _load(self, paths):
+    def _load(self, paths) -> list:
 
         # Create array of local file paths
         files = []
@@ -188,8 +127,6 @@
         # Multi-thread processing
         else:
 
-<<<<<<< HEAD
-=======
             try:
                 pool = ThreadPool(
                     self.max_threads).imap_unordered(
@@ -204,7 +141,6 @@
         # Return list of local file paths
         return files
 
->>>>>>> cc274bdd
     @classmethod
     def clear_cache(cls, max_age=None) -> None:
 
