"""
Core Class - Data Loader

Meteorological data provided by Meteostat (https://dev.meteostat.net)
under the terms of the Creative Commons Attribution-NonCommercial
4.0 International Public License.

The code is licensed under the MIT license.
"""

from io import BytesIO
from gzip import GzipFile
from urllib.request import urlopen, Request, ProxyHandler, build_opener
from urllib.error import HTTPError
from multiprocessing import Pool
from multiprocessing.pool import ThreadPool
from typing import Callable, Optional, Union
import pandas as pd
from meteostat.core.warn import warn


def processing_handler(
    datasets: list, load: Callable[[dict], None], cores: int, threads: int
) -> None:
    """
    Load multiple datasets (simultaneously)
    """

    # Data output
    output = []

    # Multi-core processing
    if cores > 1 and len(datasets) > 1:
        # Create process pool
        with Pool(cores) as pool:
            # Process datasets in pool
            output = pool.starmap(load, datasets)

            # Wait for Pool to finish
            pool.close()
            pool.join()

    # Multi-thread processing
    elif threads > 1 and len(datasets) > 1:
        # Create process pool
        with ThreadPool(threads) as pool:
            # Process datasets in pool
            output = pool.starmap(load, datasets)

            # Wait for Pool to finish
            pool.close()
            pool.join()

    # Single-thread processing
    else:
        for dataset in datasets:
            output.append(load(*dataset))

    # Remove empty DataFrames
    filtered = list(filter(lambda df: df.index.size > 0, output))

    return pd.concat(filtered) if len(filtered) > 0 else output[0]


def load_handler(
    endpoint: str,
    path: str,
    columns: Optional[list],
    types: Union[dict, None],
    parse_dates: list,
    proxy: str = None,
    coerce_dates: bool = False
) -> pd.DataFrame:
    """
    Load a single CSV file into a DataFrame
    """

    try:
<<<<<<< HEAD
        handlers = []
        
        # Set a proxy
        if proxy:
            opener = (ProxyHandler({'http': proxy, 'https': proxy}))

=======
>>>>>>> 6505c374
        # Read CSV file from Meteostat endpoint
        with build_opener(*handlers).open(Request(endpoint + path)) as response:
            # Decompress the content
            with GzipFile(fileobj=BytesIO(response.read()), mode='rb') as file:
                df = pd.read_csv(
                    file,
                    names=columns,
                    dtype=types,
                    parse_dates=parse_dates,
                )
        
                # Force datetime conversion
                if coerce_dates:
                    df.iloc[:, parse_dates] = df.iloc[:, parse_dates].apply(
                        pd.to_datetime, errors="coerce"
                    )

    except (FileNotFoundError, HTTPError):
        # Create empty DataFrane
        df = pd.DataFrame(columns=[*types])

        # Display warning
        warn(f"Cannot load {path} from {endpoint}")

    # Return DataFrame
    return df<|MERGE_RESOLUTION|>--- conflicted
+++ resolved
@@ -76,15 +76,12 @@
     """
 
     try:
-<<<<<<< HEAD
         handlers = []
         
         # Set a proxy
         if proxy:
             opener = (ProxyHandler({'http': proxy, 'https': proxy}))
 
-=======
->>>>>>> 6505c374
         # Read CSV file from Meteostat endpoint
         with build_opener(*handlers).open(Request(endpoint + path)) as response:
             # Decompress the content
